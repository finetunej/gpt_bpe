--- conflicted
+++ resolved
@@ -695,10 +695,7 @@
 			PadTokenStr: &endOfText,
 		}
 		resources := make(Resources, 0)
-<<<<<<< HEAD
-=======
-
->>>>>>> 79abb4d6
+
 		if config := GetEmbeddedResource(vocabId + "/encoder." +
 			"json"); config != nil {
 			resources["vocab.json"] = *config
